--- conflicted
+++ resolved
@@ -3,7 +3,7 @@
 Port: 8888
 
 # Token processing configuration
-TokenThreshold: 5000_000
+TokenThreshold: 50_000
 
 # Logging configuration
 LogFilePath: "logs/"
@@ -28,11 +28,6 @@
 LLM:
   # Endpoint: "https://zgsm.sangfor.com/chat-rag/api/v1/chat/completions"
   Endpoint: "http://127.0.0.1:30616/v1/chat/completions"
-<<<<<<< HEAD
-  # Endpoint: "http://127.0.0.1:30616/123/v1/chat/completions234"
-  # Endpoint: "http://123/v1/chat/completions234"
-=======
->>>>>>> b87431b8
   FuncCallingModels:
     - "deepseek-v3"
     - "qwen3*"
