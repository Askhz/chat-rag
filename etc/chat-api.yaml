Name: chat-rag
Host: 0.0.0.0
Port: 8888

# Model endpoints configuration
LLMEndpoint: "https://zgsm.sangfor.com/v1/chat/completions"

# Token processing configuration
TokenThreshold: 5_000

# Semantic API configuration
SemanticApiEndpoint: "http://localhost:8002/codebase-indexer/api/v1/semantics"
TopK: 5
SemanticScoreThreshold: 0.5

# Logging configuration
LogFilePath: "logs/"
LokiEndpoint: "http://localhost:3100/loki/api/v1/push"
LogScanIntervalSec: 10

# Model configuration
SummaryModel: "deepseek-v3"
SummaryModelTokenThreshold: 64_000
ClassifyModel: "deepseek-v3"

# Split system prompt, used to compress system prompt
SystemPromptSplitStr: "====\n\nRULES"

# used recent user prompt messages nums
RecentUserMsgUsedNums: 3

<<<<<<< HEAD
# Models supported by function calling
LLM:
  Endpoint: "https://zgsm.sangfor.com/v1/chat/completions"
  FuncCallingModels:
    - "deepseek-v3"
    - "qwen3*"
    - "claude*"
=======
# Department configuration
DepartmentApiEndpoint: "http://localhost:1234/work_id?work_id="
>>>>>>> 76a45b43
<|MERGE_RESOLUTION|>--- conflicted
+++ resolved
@@ -29,15 +29,13 @@
 # used recent user prompt messages nums
 RecentUserMsgUsedNums: 3
 
-<<<<<<< HEAD
+# Department configuration
+DepartmentApiEndpoint: "http://localhost:1234/work_id?work_id="
+
 # Models supported by function calling
 LLM:
   Endpoint: "https://zgsm.sangfor.com/v1/chat/completions"
   FuncCallingModels:
     - "deepseek-v3"
     - "qwen3*"
-    - "claude*"
-=======
-# Department configuration
-DepartmentApiEndpoint: "http://localhost:1234/work_id?work_id="
->>>>>>> 76a45b43
+    - "claude*"