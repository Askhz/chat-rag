package config

// LLMConfig
type LLMConfig struct {
	Endpoint          string
	FuncCallingModels []string
}

// RedisConfig holds Redis configuration
type RedisConfig struct {
	Addr     string
	Password string
	DB       int
}

type ToolConfig struct {
	SemanticSearch   SemanticSearchConfig
	DefinitionSearch DefinitionSearchConfig
	ReferenceSearch  ReferenceSearchConfig
	KnowledgeSearch  KnowledgeSearchConfig
}

type SemanticSearchConfig struct {
	SearchEndpoint   string
	ApiReadyEndpoint string
	TopK             int
	ScoreThreshold   float64
}

type ReferenceSearchConfig struct {
	SearchEndpoint   string
	ApiReadyEndpoint string
}

type DefinitionSearchConfig struct {
	SearchEndpoint   string
	ApiReadyEndpoint string
}

type KnowledgeSearchConfig struct {
	SearchEndpoint   string
	ApiReadyEndpoint string
	TopK             int
	ScoreThreshold   float64
}

// LogConfig holds logging configuration
type LogConfig struct {
	LogFilePath          string
	LokiEndpoint         string
	LogScanIntervalSec   int
	ClassifyModel        string
	EnableClassification bool
}

type ContextCompressConfig struct {
	// Context compression enable flag
	EnableCompress bool
	// Context compression token threshold
	TokenThreshold int
	// Summary Model configuration
	SummaryModel               string
	SummaryModelTokenThreshold int
	// used recent user prompt messages nums
	RecentUserMsgUsedNums int
}

<<<<<<< HEAD
=======
type PreciseContextConfig struct {
	// filter "environment_details" user prompt in context
	EnableEnvDetailsFilter bool
}

>>>>>>> e2192c1d
// Config holds all service configuration
type Config struct {
	// Server configuration
	Host string
	Port int

	// Tools configuration
	Tools ToolConfig

	// Logging configuration
	Log LogConfig

<<<<<<< HEAD
	// Context compression configuration
	ContextCompressConfig ContextCompressConfig
=======
	// Context handling configuration
	ContextCompressConfig ContextCompressConfig
	PreciseContextConfig  PreciseContextConfig
>>>>>>> e2192c1d

	//Department configuration
	DepartmentApiEndpoint string

	// Redis configuration
	Redis RedisConfig

	LLM LLMConfig
}

// AgentConfig holds configuration for a specific agent
type AgentConfig struct {
	MatchKeys  []string `mapstructure:"match_keys"`
	MatchModes []string `mapstructure:"match_modes"`
	Rules      string   `mapstructure:"rules"`
}

// RulesConfig holds the rules configuration for agents
type RulesConfig struct {
	Agents map[string]AgentConfig `yaml:"agents"`
}<|MERGE_RESOLUTION|>--- conflicted
+++ resolved
@@ -65,14 +65,11 @@
 	RecentUserMsgUsedNums int
 }
 
-<<<<<<< HEAD
-=======
 type PreciseContextConfig struct {
 	// filter "environment_details" user prompt in context
 	EnableEnvDetailsFilter bool
 }
 
->>>>>>> e2192c1d
 // Config holds all service configuration
 type Config struct {
 	// Server configuration
@@ -85,14 +82,9 @@
 	// Logging configuration
 	Log LogConfig
 
-<<<<<<< HEAD
-	// Context compression configuration
-	ContextCompressConfig ContextCompressConfig
-=======
 	// Context handling configuration
 	ContextCompressConfig ContextCompressConfig
 	PreciseContextConfig  PreciseContextConfig
->>>>>>> e2192c1d
 
 	//Department configuration
 	DepartmentApiEndpoint string
